--- conflicted
+++ resolved
@@ -18,17 +18,7 @@
   return (
     <div className="space-y-4">
       <div>
-<<<<<<< HEAD
-        <label
-          className="block text-sm font-medium mb-1"
-          htmlFor="order-id-snippet"
-        >
-          Order ID
-        </label>
-        <Snippet id="order-id-snippet" symbol="#" variant="flat">
-=======
         <Snippet symbol="#" variant="flat">
->>>>>>> dfdbbe19
           {orderId || "Generated Order ID"}
         </Snippet>
       </div>
