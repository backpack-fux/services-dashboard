import React, { useState } from "react";
import { Button } from "@nextui-org/button";
import { Card, CardHeader, CardBody, CardFooter } from "@nextui-org/card";
import { Link } from "@nextui-org/link";
import { useRouter } from "next/navigation";

import { FormCard } from "@/components/generics/form-card";
import { signBridgeTermsOfService } from "@/utils/merchant/signBridgeTOS";

interface TermsAndKYBProps {
  tosLink: string | null;
  kybLink: string | null;
  onCancel: () => void;
  onKYCDone: () => void;
}

export const TermsAndKYB: React.FC<TermsAndKYBProps> = ({ tosLink, kybLink, onCancel, onKYCDone }) => {
  const [termsAccepted, setTermsAccepted] = useState(false);
  const router = useRouter();

  const handleAcceptTerms = async () => {
    if (tosLink) {
      try {
        const result = await signBridgeTermsOfService(tosLink);
        if (result.signed_agreement_id) {
          setTermsAccepted(true);
        }
      } catch (error) {
        console.error("Error accepting terms:", error);
      }
    }
  };

  const handleStartKYB = () => {
    if (kybLink) {
      onKYCDone();
      window.open(kybLink, "_blank");
      onKYCDone();
      console.log("KYB done");
    }
  };

  const handleTestRedirect = () => {
    onKYCDone();
  };

  return (
    <FormCard title="Terms of Service & KYB Verification">
      <Card>
        <CardHeader>
          <h3 className="text-lg font-semibold">Accept Terms & Conditions</h3>
        </CardHeader>
        <CardBody>
          <p className="mb-4">This application uses Bridge to securely connect accounts and move funds.</p>
          <p className="mb-4">
            By clicking &apos;Accept&apos;, you agree to Bridge&apos;s{" "}
            <Link href="https://www.bridge.xyz/legal" target="_blank">
              Terms of Service
            </Link>{" "}
            and{" "}
            <Link href="https://www.bridge.xyz/legal?tab=eea-privacy-policy" target="_blank">
              Privacy Policy
            </Link>
          </p>
        </CardBody>
        <CardFooter>
          <Button
            className="w-full bg-ualert-500 text-notpurple-100"
            isDisabled={termsAccepted || !tosLink}
            onClick={handleAcceptTerms}
          >
            {termsAccepted ? "Terms Accepted" : "Accept Terms"}
          </Button>
        </CardFooter>
      </Card>

      {termsAccepted && (
        <Card className="mt-4">
          <CardHeader>
            <h3 className="text-lg font-semibold">KYB Verification</h3>
          </CardHeader>
          <CardBody>
            <p className="mb-4">Please complete your KYB verification by clicking the button below:</p>
          </CardBody>
          <CardFooter>
            <Button className="w-full bg-ualert-500 text-notpurple-100" onClick={handleStartKYB}>
              Start KYB Verification
            </Button>
          </CardFooter>
        </Card>
      )}

      <div className="flex justify-between mt-4">
<<<<<<< HEAD
        <Button className="text-notpurple-500" variant="light" onClick={onCancel}>
          Cancel
        </Button>
        <Button className="text-notpurple-500" variant="light" onClick={handleTestRedirect}>
          Test Redirect
        </Button>
=======
          <Button className="text-notpurple-500" variant="light" onClick={onCancel}>
            Cancel
          </Button>
          <Button className="text-notpurple-500" variant="light" onClick={handleTestRedirect}>
            Test Redirect
          </Button>
>>>>>>> 283fa5cf
      </div>
    </FormCard>
  );
};<|MERGE_RESOLUTION|>--- conflicted
+++ resolved
@@ -91,21 +91,12 @@
       )}
 
       <div className="flex justify-between mt-4">
-<<<<<<< HEAD
         <Button className="text-notpurple-500" variant="light" onClick={onCancel}>
           Cancel
         </Button>
         <Button className="text-notpurple-500" variant="light" onClick={handleTestRedirect}>
           Test Redirect
         </Button>
-=======
-          <Button className="text-notpurple-500" variant="light" onClick={onCancel}>
-            Cancel
-          </Button>
-          <Button className="text-notpurple-500" variant="light" onClick={handleTestRedirect}>
-            Test Redirect
-          </Button>
->>>>>>> 283fa5cf
       </div>
     </FormCard>
   );
